package gen

import (
	"fmt"
	"go/ast"
	"strconv"
	"strings"
)

var (
	identNext   = 0
	identPrefix = "za"
)

func resetIdent(prefix string) {
	identPrefix = prefix
	identNext = 0
}

// generate a random identifier name
func randIdent() string {
	identNext++
	return fmt.Sprintf("%s%04d", identPrefix, identNext)
}

// This code defines the type declaration tree.
//
// Consider the following:
//
// type Marshaler struct {
// 	  Thing1 *float64 `msg:"thing1"`
// 	  Body   []byte   `msg:"body"`
// }
//
// A parser using this generator as a backend
// should parse the above into:
//
// var val Elem = &Ptr{
// 	name: "z",
// 	Value: &Struct{
// 		Name: "Marshaler",
// 		Fields: []StructField{
// 			{
// 				FieldTag: "thing1",
// 				FieldElem: &Ptr{
// 					name: "z.Thing1",
// 					Value: &BaseElem{
// 						name:    "*z.Thing1",
// 						Value:   Float64,
//						Convert: false,
// 					},
// 				},
// 			},
// 			{
// 				FieldTag: "body",
// 				FieldElem: &BaseElem{
// 					name:    "z.Body",
// 					Value:   Bytes,
// 					Convert: false,
// 				},
// 			},
// 		},
// 	},
// }

// Base is one of the
// base types
type Primitive uint8

// this is effectively the
// list of currently available
// ReadXxxx / WriteXxxx methods.
const (
	Invalid Primitive = iota
	Bytes
	String
	Float32
	Float64
	Complex64
	Complex128
	Uint
	Uint8
	Uint16
	Uint32
	Uint64
	Uintptr
	Byte
	Int
	Int8
	Int16
	Int32
	Int64
	Bool
	Intf     // interface{}
	Time     // time.Time
	Ext      // extension
	Error    // error
	Duration // time.Duration

	IDENT // IDENT means an unrecognized identifier
)

// all of the recognized identities
// that map to primitive types
var primitives = map[string]Primitive{
	"[]byte":         Bytes,
	"string":         String,
	"float32":        Float32,
	"float64":        Float64,
	"complex64":      Complex64,
	"complex128":     Complex128,
	"uint":           Uint,
	"uint8":          Uint8,
	"uint16":         Uint16,
	"uint32":         Uint32,
	"uint64":         Uint64,
	"uintptr":        Uintptr,
	"byte":           Byte,
	"rune":           Int32,
	"int":            Int,
	"int8":           Int8,
	"int16":          Int16,
	"int32":          Int32,
	"int64":          Int64,
	"bool":           Bool,
	"interface{}":    Intf,
	"time.Time":      Time,
	"msgp.Extension": Ext,
	"error":          Error,
	"time.Duration":  Duration,
}

// types built into the library
// that satisfy all of the
// interfaces.
var builtins = map[string]struct{}{
	"msgp.Raw":    struct{}{},
	"msgp.Number": struct{}{},
}

// Callback represents a function that can is expected to be printed into the generated code.
// for example, at the end of a successful unmarshalling.
type Callback struct {
	Fname        string
	CallbackType CallbackType
}

type CallbackType uint64

// UnmarshalCallBack represents a type callback that should run over the generated code.
const UnmarshalCallBack CallbackType = 1

func (c Callback) IsUnmarshallCallback() bool { return c.CallbackType == UnmarshalCallBack }
func (c Callback) GetName() string            { return c.Fname }

// common data/methods for every Elem
type common struct {
<<<<<<< HEAD
	vname, alias string
	allocbound   string
	callbacks    []Callback
}

func (c *common) SetVarname(s string)      { c.vname = s }
func (c *common) Varname() string          { return c.vname }
func (c *common) Alias(typ string)         { c.alias = typ }
func (c *common) SortInterface() string    { return "" }
func (c *common) LessFunction() string     { return "" }
func (c *common) SetAllocBound(s string)   { c.allocbound = s }
func (c *common) AllocBound() string       { return c.allocbound }
func (c *common) GetCallbacks() []Callback { return c.callbacks }
func (c *common) AddCallback(cb Callback)  { c.callbacks = append(c.callbacks, cb) }
func (c *common) hidden()                  {}
=======
	vname, alias  string
	allocbound    string
	maxtotalbytes string
	callbacks     []Callback
}

func (c *common) SetVarname(s string)       { c.vname = s }
func (c *common) Varname() string           { return c.vname }
func (c *common) Alias(typ string)          { c.alias = typ }
func (c *common) SortInterface() string     { return "" }
func (c *common) SetAllocBound(s string)    { c.allocbound = s }
func (c *common) AllocBound() string        { return c.allocbound }
func (c *common) SetMaxTotalBytes(s string) { c.maxtotalbytes = s }
func (c *common) MaxTotalBytes() string     { return c.maxtotalbytes }
func (c *common) GetCallbacks() []Callback  { return c.callbacks }
func (c *common) AddCallback(cb Callback)   { c.callbacks = append(c.callbacks, cb) }
func (c *common) hidden()                   {}
>>>>>>> f1cd809a

func IsDangling(e Elem) bool {
	if be, ok := e.(*BaseElem); ok && be.Dangling() {
		return true
	}
	return false
}

// Elem is a go type capable of being
// serialized into MessagePack. It is
// implemented by *Ptr, *Struct, *Array,
// *Slice, *Map, and *BaseElem.
type Elem interface {
	// SetVarname sets this nodes
	// variable name and recursively
	// sets the names of all its children.
	// In general, this should only be
	// called on the parent of the tree.
	SetVarname(s string)

	// Varname returns the variable
	// name of the element.
	Varname() string

	// TypeName is the canonical
	// go type name of the node
	// e.g. "string", "int", "map[string]float64"
	// OR the alias name, if it has been set.
	TypeName() string

	// Alias sets a type (alias) name
	Alias(typ string)

	// Copy should perform a deep copy of the object
	Copy() Elem

	// Complexity returns a measure of the
	// complexity of element (greater than
	// or equal to 1.)
	Complexity() int

	// ZeroExpr returns the expression for the correct zero/empty
	// value.  Can be used for assignment.
	// Returns "" if zero/empty not supported for this Elem.
	ZeroExpr() string

	// IfZeroExpr returns the expression to compare to zero/empty
	// for this type.  It is meant to be used in an if statement
	// and may include the simple statement form followed by
	// semicolon and then the expression.
	// Returns "" if zero/empty not supported for this Elem.
	IfZeroExpr() string

	// SortInterface returns the sort.Interface for sorting a
	// slice of this type.
	SortInterface() string

	// LessFunction returns the Less implementation for values of this type.
	LessFunction() string

	// Comparable returns whether the type is comparable, along the lines
	// of the Go spec (https://golang.org/ref/spec#Comparison_operators),
	// used to determine whether we can compare to a zero value to determine
	// zeroness.
	Comparable() bool

	// SetAllocBound specifies the maximum number of elements to allocate
	// when decoding this type.  Meaningful for slices and maps.
	// Blank means unspecified bound.  "-" means no bound.
	SetAllocBound(bound string)

	// AllocBound returns the maximum number of elements to allocate
	// when decoding this type.  Meaningful for slices and maps.
	AllocBound() string

	// SetMaxTotalBytes specifies the maximum number of bytes to allocate when
	// decoding this type.
	// Blank means unspecified bound.  "-" means no bound.
	SetMaxTotalBytes(bound string)

	// MaxTotalBytes specifies the maximum number of bytes to allocate when
	// decoding this type. Meaningful for slices of strings or byteslices.
	MaxTotalBytes() string

	// AddCallback adds to the elem a Callback it should call at the end of marshaling
	AddCallback(Callback)

	// GetCallbacks fetches all callbacks this Elem stored.
	GetCallbacks() []Callback

	hidden()
}

// Ident returns the *BaseElem that corresponds
// to the provided identity.
func Ident(importPrefix string, id string) *BaseElem {
	p, ok := primitives[id]
	if ok {
		return &BaseElem{Value: p}
	}
	id = importPrefix + id
	be := &BaseElem{Value: IDENT, IdentName: id}
	be.Alias(id)
	return be
}

type Array struct {
	common
	Index    string // index variable name
	Size     string // array size
	SizeHint string // const object referred to by Size
	Els      Elem   // child
}

func (a *Array) SetVarname(s string) {
	a.common.SetVarname(s)
ridx:
	a.Index = randIdent()

	// try to avoid using the same
	// index as a parent slice
	if strings.Contains(a.Varname(), a.Index) {
		goto ridx
	}

	a.Els.SetVarname(fmt.Sprintf("%s[%s]", a.Varname(), a.Index))
}

func (a *Array) TypeName() string {
	if a.common.alias != "" {
		return a.common.alias
	}
	a.common.Alias(fmt.Sprintf("[%s]%s", a.Size, a.Els.TypeName()))
	return a.common.alias
}

func (a *Array) Copy() Elem {
	b := *a
	b.Els = a.Els.Copy()
	return &b
}

func (a *Array) Complexity() int { return 1 + a.Els.Complexity() }

func (a *Array) sz() int {
	szString := a.SizeHint
	if szString == "" {
		szString = a.Size
	}

	s, err := strconv.Atoi(szString)
	if err != nil {
		panic(err)
	}

	return s
}

// ZeroExpr returns the zero/empty expression or empty string if not supported.
func (a *Array) ZeroExpr() string {
	zeroElem := a.Els.ZeroExpr()
	if zeroElem == "" {
		return ""
	}

	sz := a.sz()

	res := fmt.Sprintf("%s{", a.TypeName())
	for i := 0; i < sz; i++ {
		res += fmt.Sprintf("%s, ", zeroElem)
	}
	res += "}"
	return res
}

// IfZeroExpr returns the expression to compare to zero/empty.
func (a *Array) IfZeroExpr() string {
	// Special case for arrays of comparable elements: Go generates
	// faster code if we just compare to a zero value.
	if a.Els.Comparable() {
		return fmt.Sprintf("%s == (%s{})", a.Varname(), a.TypeName())
	}

	sz := a.sz()

	var res string
	for i := 0; i < sz; i++ {
		el := a.Els.Copy()
		el.SetVarname(fmt.Sprintf("%s[%d]", a.Varname(), i))
		if res != "" {
			res += " && "
		}
		res += "(" + el.IfZeroExpr() + ")"
	}
	return res
}

// Comparable returns whether this elem's type is comparable.
func (a *Array) Comparable() bool {
	return a.Els.Comparable()
}

// Map is a map[string]Elem
type Map struct {
	common
	Keyidx string // key variable name
	Key    Elem   // type of map key
	Validx string // value variable name
	Value  Elem   // value element
}

func (m *Map) SetVarname(s string) {
	m.common.SetVarname(s)
ridx:
	m.Keyidx = randIdent()
	m.Validx = randIdent()

	// just in case
	if m.Keyidx == m.Validx {
		goto ridx
	}

	m.Key.SetVarname(m.Keyidx)
	m.Value.SetVarname(m.Validx)
}

func (m *Map) TypeName() string {
	if m.common.alias != "" {
		return m.common.alias
	}
	m.common.Alias("map[" + m.Key.TypeName() + "]" + m.Value.TypeName())
	return m.common.alias
}

func (m *Map) Copy() Elem {
	g := *m
	g.Key = m.Key.Copy()
	g.Value = m.Value.Copy()
	return &g
}

func (m *Map) Complexity() int { return 2 + m.Value.Complexity() }

// ZeroExpr returns the zero/empty expression or empty string if not supported.  Always "nil" for this case.
func (m *Map) ZeroExpr() string { return "nil" }

// IfZeroExpr returns the expression to compare to zero/empty.
func (m *Map) IfZeroExpr() string { return "len(" + m.Varname() + ") == 0" }

// Comparable returns whether this elem's type is comparable.
func (m *Map) Comparable() bool {
	return false
}

type Slice struct {
	common
	Index string
	Els   Elem // The type of each element
}

func (s *Slice) SetVarname(a string) {
	s.common.SetVarname(a)
	s.Index = randIdent()
	varName := s.Varname()
	if varName[0] == '*' {
		// Pointer-to-slice requires parenthesis for slicing.
		varName = "(" + varName + ")"
	}
	s.Els.SetVarname(fmt.Sprintf("%s[%s]", varName, s.Index))
}

func (s *Slice) TypeName() string {
	if s.common.alias != "" {
		return s.common.alias
	}
	s.common.Alias("[]" + s.Els.TypeName())
	return s.common.alias
}

func (s *Slice) Copy() Elem {
	z := *s
	z.Els = s.Els.Copy()
	return &z
}

func (s *Slice) Complexity() int {
	return 1 + s.Els.Complexity()
}

// ZeroExpr returns the zero/empty expression or empty string if not supported.  Always "nil" for this case.
func (s *Slice) ZeroExpr() string { return "nil" }

// IfZeroExpr returns the expression to compare to zero/empty.
func (s *Slice) IfZeroExpr() string { return "len(" + s.Varname() + ") == 0" }

// Comparable returns whether this elem's type is comparable.
func (s *Slice) Comparable() bool {
	return false
}

type Ptr struct {
	common
	Value Elem
}

func (s *Ptr) SetVarname(a string) {
	s.common.SetVarname(a)

	// struct fields are dereferenced
	// automatically...
	switch x := s.Value.(type) {
	case *Struct:
		// struct fields are automatically dereferenced
		x.SetVarname(a)
		return

	case *BaseElem:
		// identities have pointer receivers
		if x.Value == IDENT {
			x.SetVarname(a)
		} else {
			x.SetVarname("*" + a)
		}
		return

	default:
		s.Value.SetVarname("*" + a)
		return
	}
}

func (s *Ptr) TypeName() string {
	if s.common.alias != "" {
		return s.common.alias
	}
	s.common.Alias("*" + s.Value.TypeName())
	return s.common.alias
}

func (s *Ptr) Copy() Elem {
	v := *s
	v.Value = s.Value.Copy()
	return &v
}

func (s *Ptr) Complexity() int { return 1 + s.Value.Complexity() }

func (s *Ptr) Needsinit() bool {
	if be, ok := s.Value.(*BaseElem); ok && be.needsref {
		return false
	}
	return true
}

// ZeroExpr returns the zero/empty expression or empty string if not supported.  Always "nil" for this case.
func (s *Ptr) ZeroExpr() string { return "nil" }

// IfZeroExpr returns the expression to compare to zero/empty.
func (s *Ptr) IfZeroExpr() string { return s.Varname() + " == nil" }

// Comparable returns whether this elem's type is comparable.
func (s *Ptr) Comparable() bool {
	return false
}

type Struct struct {
	common
	Fields  []StructField // field list
	AsTuple bool          // write as an array instead of a map
}

func (s *Struct) TypeName() string {
	if s.common.alias != "" {
		return s.common.alias
	}
	str := "struct{\n"
	for i := range s.Fields {
		str += s.Fields[i].FieldName +
			" " + s.Fields[i].FieldElem.TypeName() +
			" " + s.Fields[i].RawTag + ";\n"
	}
	str += "}"
	s.common.Alias(str)
	return s.common.alias
}

func (s *Struct) SetVarname(a string) {
	s.common.SetVarname(a)
	writeStructFields(s.Fields, a)
}

func (s *Struct) Copy() Elem {
	g := *s
	g.Fields = make([]StructField, len(s.Fields))
	copy(g.Fields, s.Fields)
	for i := range s.Fields {
		g.Fields[i].FieldElem = s.Fields[i].FieldElem.Copy()
	}
	return &g
}

func (s *Struct) Complexity() int {
	c := 1
	for i := range s.Fields {
		c += s.Fields[i].FieldElem.Complexity()
	}
	return c
}

// ZeroExpr returns the zero/empty expression or empty string if not supported.
func (s *Struct) ZeroExpr() string {
	if s.alias == "" {
		return "" // structs with no names not supported (for now)
	}
	return "(" + s.TypeName() + "{})"
}

// IfZeroExpr returns the expression to compare to zero/empty.
func (s *Struct) IfZeroExpr() string {
	if s.alias == "" {
		return "" // structs with no names not supported (for now)
	}

	var res string
	for i := range s.Fields {
		if !ast.IsExported(s.Fields[i].FieldName) {
			continue
		}

		fieldZero := s.Fields[i].FieldElem.IfZeroExpr()
		if fieldZero != "" {
			if res != "" {
				res += " && "
			}
			res += "(" + fieldZero + ")"
		}
	}
	return res
}

// Comparable returns whether this elem's type is comparable.
func (s *Struct) Comparable() bool {
	for _, sf := range s.Fields {
		if !sf.FieldElem.Comparable() {
			return false
		}
	}
	return true
}

// AnyHasTagPart returns true if HasTagPart(p) is true for any field.
func (s *Struct) AnyHasTagPart(pname string) bool {
	for _, sf := range s.Fields {
		if sf.HasTagPart(pname) {
			return true
		}
	}
	return false
}

// UnderscoreStructHasTagPart returns true if HasTagPart(p) is true for the _struct field.
func (s *Struct) UnderscoreStructHasTagPart(pname string) bool {
	for _, sf := range s.Fields {
		if sf.FieldName == "_struct" && sf.HasTagPart(pname) {
			return true
		}
	}
	return false
}

// HasAnyStructTag returns true if any of the fields in the struct have
// a codec: tag.  This is used to determine which structs we can skip
// because they are not intended for encoding/decoding.
func (s *Struct) HasAnyStructTag() bool {
	for _, sf := range s.Fields {
		if sf.HasCodecTag {
			return true
		}
	}
	return false
}

// HasUnderscoreStructTag returns true if there is a field named _struct
// with a codec: tag.  This is used to ensure developers don't forget to
// annotate their structs with omitempty (unless explicitly opted out).
func (s *Struct) HasUnderscoreStructTag() bool {
	for _, sf := range s.Fields {
		if sf.FieldName == "_struct" && sf.HasCodecTag {
			return true
		}
	}
	return false
}

type StructField struct {
	FieldTag      string   // the string inside the `codec:""` tag up to the first comma
	FieldTagParts []string // the string inside the `codec:""` tag split by commas
	RawTag        string   // the full struct tag
	HasCodecTag   bool     // has a `codec:` tag
	FieldName     string   // the name of the struct field
	FieldElem     Elem     // the field type
	FieldPath     []string // set of embedded struct names for accessing FieldName
}

type byFieldTag []StructField

func (a byFieldTag) Len() int           { return len(a) }
func (a byFieldTag) Less(i, j int) bool { return a[i].FieldTag < a[j].FieldTag }
func (a byFieldTag) Swap(i, j int)      { a[i], a[j] = a[j], a[i] }

// HasTagPart returns true if the specified tag part (option) is present.
func (sf *StructField) HasTagPart(pname string) bool {
	if len(sf.FieldTagParts) < 2 {
		return false
	}
	for _, p := range sf.FieldTagParts[1:] {
		if p == pname {
			return true
		}
	}
	return false
}

type ShimMode int

const (
	Cast ShimMode = iota
	Convert
)

// BaseElem is an element that
// can be represented by a primitive
// MessagePack type.
type BaseElem struct {
	common
	ShimMode     ShimMode  // Method used to shim
	ShimToBase   string    // shim to base type, or empty
	ShimFromBase string    // shim from base type, or empty
	Value        Primitive // Type of element
	IdentName    string    // name, for Value == IDENT
	Convert      bool      // should we do an explicit conversion?
	mustinline   bool      // must inline; not printable
	needsref     bool      // needs reference for shim
}

func (s *BaseElem) Dangling() bool { return s.mustinline }

func (s *BaseElem) Alias(typ string) {
	s.common.Alias(typ)
	if s.Value != IDENT {
		s.Convert = true
	}
	if strings.Contains(typ, ".") {
		s.mustinline = true
	}
}

func (s *BaseElem) SetVarname(a string) {
	// extensions whose parents
	// are not pointers need to
	// be explicitly referenced
	if s.Value == Ext || s.needsref {
		if strings.HasPrefix(a, "*") {
			s.common.SetVarname(a[1:])
			return
		}
		s.common.SetVarname("&" + a)
		return
	}

	s.common.SetVarname(a)
}

// TypeName returns the syntactically correct Go
// type name for the base element.
func (s *BaseElem) TypeName() string {
	if s.common.alias != "" {
		return s.common.alias
	}
	s.common.Alias(s.BaseType())
	return s.common.alias
}

// ToBase, used if Convert==true, is used as tmp = {{ToBase}}({{Varname}})
func (s *BaseElem) ToBase() string {
	if s.ShimToBase != "" {
		return s.ShimToBase
	}
	return s.BaseType()
}

// FromBase, used if Convert==true, is used as {{Varname}} = {{FromBase}}(tmp)
func (s *BaseElem) FromBase() string {
	if s.ShimFromBase != "" {
		return s.ShimFromBase
	}
	return s.TypeName()
}

// BaseName returns the string form of the
// base type (e.g. Float64, Ident, etc)
func (s *BaseElem) BaseName() string {
	// time and duration are special cases;
	// we strip the package prefix
	if s.Value == Time {
		return "Time"
	}
	if s.Value == Duration {
		return "Duration"
	}
	return s.Value.String()
}

func (s *BaseElem) BaseType() string {
	switch s.Value {
	case IDENT:
		return s.TypeName()

	// exceptions to the naming/capitalization
	// rule:
	case Intf:
		return "interface{}"
	case Bytes:
		return "[]byte"
	case Time:
		return "time.Time"
	case Ext:
		return "msgp.Extension"

	// everything else is base.String() with
	// the first letter as lowercase
	default:
		return strings.ToLower(s.BaseName())
	}
}

func (s *BaseElem) Needsref(b bool) {
	s.needsref = b
}

func (s *BaseElem) Copy() Elem {
	g := *s
	return &g
}

func (s *BaseElem) Complexity() int {
	if s.Convert && !s.mustinline {
		return 2
	}
	// we need to return 1 if !printable(),
	// in order to make sure that stuff gets
	// inlined appropriately
	return 1
}

// Resolved returns whether or not
// the type of the element is
// a primitive or a builtin provided
// by the package.
func (s *BaseElem) Resolved() bool {
	if s.Value == IDENT {
		_, ok := builtins[s.TypeName()]
		return ok
	}
	return true
}

// ZeroExpr returns the zero/empty expression or empty string if not supported.
func (s *BaseElem) ZeroExpr() string {

	switch s.Value {
	case Bytes:
		return "nil"
	case String:
		return "\"\""
	case Complex64, Complex128:
		return "complex(0,0)"
	case Float32,
		Float64,
		Uint,
		Uint8,
		Uint16,
		Uint32,
		Uint64,
		Byte,
		Int,
		Int8,
		Int16,
		Int32,
		Int64,
		Duration:
		return "0"
	case Bool:
		return "false"

	case Time:
		return "(time.Time{})"
	}

	return ""
}

// IfZeroExpr returns the expression to compare to zero/empty.
func (s *BaseElem) IfZeroExpr() string {
	// Byte slices are special: we treat both nil and empty as
	// zero for encoding purposes.
	if s.Value == Bytes {
		return "len(" + s.Varname() + ") == 0"
	}

	z := s.ZeroExpr()
	if z == "" {
		// Assume this is an identifier from another package,
		// and that it has generated code for MsgIsZero.
		return s.Varname() + ".MsgIsZero()"
	}
	return s.Varname() + " == " + z
}

// Comparable returns whether this elem's type is comparable.
func (s *BaseElem) Comparable() bool {
	switch s.Value {
	case String, Float32, Float64, Complex64, Complex128,
		Uint, Uint8, Uint16, Uint32, Uint64, Byte,
		Int, Int8, Int16, Int32, Int64, Bool, Time:
		return true
	default:
		return false
	}
}

// SortInterface returns a sort.Interface for sorting a slice of this type.
func (s *BaseElem) SortInterface() string {
	sortIntf, ok := sortInterface[s.TypeName()]
	if ok {
		return sortIntf
	}
	return ""
}

func (k Primitive) String() string {
	switch k {
	case String:
		return "String"
	case Bytes:
		return "Bytes"
	case Float32:
		return "Float32"
	case Float64:
		return "Float64"
	case Complex64:
		return "Complex64"
	case Complex128:
		return "Complex128"
	case Uint:
		return "Uint"
	case Uint8:
		return "Uint8"
	case Uint16:
		return "Uint16"
	case Uint32:
		return "Uint32"
	case Uint64:
		return "Uint64"
	case Byte:
		return "Byte"
	case Int:
		return "Int"
	case Int8:
		return "Int8"
	case Int16:
		return "Int16"
	case Int32:
		return "Int32"
	case Int64:
		return "Int64"
	case Bool:
		return "Bool"
	case Intf:
		return "Intf"
	case Time:
		return "time.Time"
	case Duration:
		return "time.Duration"
	case Ext:
		return "Extension"
	case IDENT:
		return "Ident"
	default:
		return "INVALID"
	}
}

// writeStructFields is a trampoline for writeBase for
// all of the fields in a struct
func writeStructFields(s []StructField, name string) {
	for i := range s {
		var path string
		for _, pathelem := range s[i].FieldPath {
			path += "." + pathelem
		}
		s[i].FieldElem.SetVarname(fmt.Sprintf("%s%s.%s", name, path, s[i].FieldName))
	}
}

// SetSortInterface registers sort.Interface types from
// the msgp:sort directive.  It would have been nice to
// register it inside the Elem, but unfortunately that
// only affects the type definition; call sites that
// refer to that type (e.g., map keys) have a different
// Elem that does not inherit (get copied) from the type
// definition in f.Identities.
var sortInterface map[string]string

func SetSortInterface(sorttype string, sortintf string) {
	if sortInterface == nil {
		sortInterface = make(map[string]string)
	}

	sortInterface[sorttype] = sortintf
}

var lessFunctions map[string]string

func SetLessFunction(sorttype string, lessfn string) {
	if lessFunctions == nil {
		lessFunctions = make(map[string]string)
	}

	sortInterface[sorttype] = lessfn
}<|MERGE_RESOLUTION|>--- conflicted
+++ resolved
@@ -155,23 +155,6 @@
 
 // common data/methods for every Elem
 type common struct {
-<<<<<<< HEAD
-	vname, alias string
-	allocbound   string
-	callbacks    []Callback
-}
-
-func (c *common) SetVarname(s string)      { c.vname = s }
-func (c *common) Varname() string          { return c.vname }
-func (c *common) Alias(typ string)         { c.alias = typ }
-func (c *common) SortInterface() string    { return "" }
-func (c *common) LessFunction() string     { return "" }
-func (c *common) SetAllocBound(s string)   { c.allocbound = s }
-func (c *common) AllocBound() string       { return c.allocbound }
-func (c *common) GetCallbacks() []Callback { return c.callbacks }
-func (c *common) AddCallback(cb Callback)  { c.callbacks = append(c.callbacks, cb) }
-func (c *common) hidden()                  {}
-=======
 	vname, alias  string
 	allocbound    string
 	maxtotalbytes string
@@ -182,6 +165,7 @@
 func (c *common) Varname() string           { return c.vname }
 func (c *common) Alias(typ string)          { c.alias = typ }
 func (c *common) SortInterface() string     { return "" }
+func (c *common) LessFunction() string      { return "" }
 func (c *common) SetAllocBound(s string)    { c.allocbound = s }
 func (c *common) AllocBound() string        { return c.allocbound }
 func (c *common) SetMaxTotalBytes(s string) { c.maxtotalbytes = s }
@@ -189,7 +173,6 @@
 func (c *common) GetCallbacks() []Callback  { return c.callbacks }
 func (c *common) AddCallback(cb Callback)   { c.callbacks = append(c.callbacks, cb) }
 func (c *common) hidden()                   {}
->>>>>>> f1cd809a
 
 func IsDangling(e Elem) bool {
 	if be, ok := e.(*BaseElem); ok && be.Dangling() {
